--- conflicted
+++ resolved
@@ -146,10 +146,7 @@
 coq-serapi/
 ._data
 coqhammer/
-<<<<<<< HEAD
-=======
 proof_steps*/
->>>>>>> 59a2ff81
 sexp_cache*
 *.json
 *.simg
